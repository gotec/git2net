"""
An OpenSource Python package for the extraction of fine-grained
and time-stamped co-editing networks from git repositories.
"""

__author__ = "Christoph Gote"
__email__ = "cgote@ethz.ch"
<<<<<<< HEAD
__version__ = "0.9.1"
=======
__version__ = "0.9.2"
>>>>>>> 1504d68a

from .extraction import mine_git_repo
from .extraction import get_unified_changes
from .extraction import get_commit_dag
from .extraction import identify_file_renaming
from .extraction import text_entropy
from .visualisation import get_line_editing_paths
from .visualisation import get_commit_editing_paths
from .visualisation import get_coediting_network
from .visualisation import get_coauthorship_network
from .visualisation import get_bipartite_network<|MERGE_RESOLUTION|>--- conflicted
+++ resolved
@@ -5,11 +5,7 @@
 
 __author__ = "Christoph Gote"
 __email__ = "cgote@ethz.ch"
-<<<<<<< HEAD
-__version__ = "0.9.1"
-=======
 __version__ = "0.9.2"
->>>>>>> 1504d68a
 
 from .extraction import mine_git_repo
 from .extraction import get_unified_changes
