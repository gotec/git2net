--- conflicted
+++ resolved
@@ -551,12 +551,7 @@
 
     # Next, metadata on all identified edits is extracted and added to a pandas DataFrame.
     edits_info = pd.DataFrame()
-<<<<<<< HEAD
     for _, edit in edits.iterrows():
-=======
-    for _, edit in edits.iterrows(): #tqdm(edits.iterrows(), leave=False, desc='edits ' + commit.hash[0:7] + ' ' +
-        #str(modification.filename), total=len(edits)):
->>>>>>> e72fc322
         e = {}
         # Extract general information.
         e['filename'] = modification.filename
@@ -610,7 +605,7 @@
                                       'pre_line_content': [],
                                       'pre_line_number': [],
                                       'pre_commit': []})
-    
+
     try:
         parent_blame2 = git_repo.git.blame(commit.parents[1],
                                        _parse_blame_C(blame_C) + ['-w', '--show-number', '--porcelain'],
@@ -625,7 +620,7 @@
                                       'pre_line_content': [],
                                       'pre_line_number': [],
                                       'pre_commit': []})
-    
+
     # Then, the current state of the file is obtained by executing git blame on the current commit.
     try:
         current_blame = git_repo.git.blame(commit.hash,
@@ -639,33 +634,33 @@
                                       'original_file_path': [],
                                       'post_line_content': [],
                                       'post_line_number': []})
-    
+
     # Define columns that are considered when identifying duplicates.
     comp_cols = ['original_commit_hash', 'original_line_no', 'original_file_path']
-    
+
     parent_blame1['_count'] = parent_blame1.groupby(comp_cols).cumcount()
     parent_blame2['_count'] = parent_blame2.groupby(comp_cols).cumcount()
     current_blame['_count'] = current_blame.groupby(comp_cols).cumcount()
-    
+
     comp = parent_blame1.merge(parent_blame2, on=comp_cols+['_count'], how='outer', indicator=True) \
            .rename(columns={'_merge': '_parent_merge'})
 
     #comp.to_csv('comp.csv', sep='\t')
-    
+
     #print(comp['pre_line_content_x'] == comp['pre_line_content_y'])
     #print(comp['pre_line_number_x'] == comp['pre_line_number_y'])
     #print(comp['pre_commit_x'] == comp['pre_commit_y'])
-    
+
     #print('xxxxxxxxxxxxxxxxxxxxxxx')
     #print(comp.columns)
     #print('comp:')
     #for idx, row in comp.iterrows():
     #    print(idx, row)
     #print('xxxxxxxxxxxxxxxxxxxxxxx')
-    
+
     comp = comp.merge(current_blame, on=comp_cols+['_count'], how='outer', indicator=True)
     comp['_action'] = np.nan
-    
+
     comp.loc[(comp['_parent_merge']=='both') & (comp['_merge']=='both'), '_action'] = 'accepted'
     comp.loc[(comp['_parent_merge'].isnull()) & (comp['_merge']=='right_only'), '_action'] = 'added'
     comp.loc[(comp['_parent_merge']=='both') & (comp['_merge']=='left_only'), '_action'] = 'deleted'
@@ -673,28 +668,28 @@
     comp.loc[(comp['_parent_merge']=='right_only') & (comp['_merge']=='left_only'), '_action'] = 'deleted2'
     comp.loc[(comp['_parent_merge']=='left_only') & (comp['_merge']=='both'), '_action'] = 'accepted1'
     comp.loc[(comp['_parent_merge']=='right_only') & (comp['_merge']=='both'), '_action'] = 'accepted2'
-    
+
     assert comp['_action'].isnull().any() == False
-    
+
     #comp.to_csv('comp.csv', sep='\t')
-    
+
     drop_cols = ['_count', '_parent_merge', '_merge', '_action']
-    
+
     added = comp.loc[comp['_action']=='added'].drop(drop_cols, axis=1)
     deleted1 = comp.loc[(comp['_action']=='deleted') | (comp['_action']=='deleted1')].drop(drop_cols, axis=1)
     deleted2 = comp.loc[(comp['_action']=='deleted') | (comp['_action']=='deleted2')].drop(drop_cols, axis=1)
-    
+
     #print('xxxxxxxxxxxxxxxxxxxxxxx')
     #print(deleted1.columns)
     #print('deleted1:')
     #for idx, row in deleted1.iterrows():
     #    print(idx, row)
     #print('xxxxxxxxxxxxxxxxxxxxxxx')
-    
+
     added_lines = {x.post_line_number: x.post_line_content for _, x in added.iterrows()}
     deleted_lines1 = {x.pre_line_number_x: x.pre_line_content_x for _, x in deleted1.iterrows()}
     deleted_lines2 = {x.pre_line_number_y: x.pre_line_content_y for _, x in deleted2.iterrows()}
-    
+
     matches = []
     for k, v in added_lines.items():
         if k in deleted_lines1 and v == deleted_lines1[k]:
@@ -705,10 +700,10 @@
             matches.append(k)
     for k in set(matches):
         del added_lines[k]
-    
+
     edits = pd.DataFrame()
     edits_info = pd.DataFrame()
-    
+
 
     _, edits1 = _identify_edits(deleted_lines1, added_lines, use_blocks=use_blocks)
     _, edits2 = _identify_edits(deleted_lines2, added_lines, use_blocks=use_blocks)
@@ -734,17 +729,17 @@
                                 current_blame, use_blocks=use_blocks))
 
         edits_info = edits_info.append(e, ignore_index=True, sort=False)
-    
+
     return edits_info
-    
+
     #print(commit.hash)
     #print(modification_info['filename'])
     #print(added_lines)
     #print(deleted_lines1)
     #print(deleted_lines2)
-    
+
     #assert False
-    
+
     #for parent in commit.parents:
     #    blame = git_repo.git.blame(parent,
     #                               _parse_blame_C(blame_C) +
@@ -762,8 +757,8 @@
     #    for idx, row in blame.iterrows():
     #        print(idx, row['original_commit_hash'], row['original_line_no'], row['original_file_path'], row['pre_line_content'])
     #print('xxxxxxxxxxxxxxxxxxxxxxx')
-        
-    
+
+
 
     # Differences between parents are obtained by concatenating and fully dropping all duplicates.
     #parent_differences = pd.concat(parent_blames)
@@ -777,8 +772,8 @@
     #                                                                        subset=comp_cols), :]
     #parents_equality.drop(['pre_commit'], axis=1, inplace=True)
 
- 
-    
+
+
     #print('xxxxxxxxxxxxxxxxxxxxxxx')
     #print('parent_differences:')
     #for idx, row in parent_differences.iterrows():
@@ -788,8 +783,8 @@
     #for idx, row in parents_equality.iterrows():
     #    print(idx, row['original_commit_hash'], row['original_line_no'], row['original_file_path'], row['pre_line_content'])
     #print('xxxxxxxxxxxxxxxxxxxxxxx')
-    
-    
+
+
     # Lines that are in both parents but not in current state were actively deleted in the merge.
     #deleted = parents_equality.merge(current_blame, on=comp_cols, how='left', indicator=True)
     #print('deleted: ', len(deleted))
@@ -797,35 +792,35 @@
     #print('deleted: ', deleted.tail(50))
     #deleted.drop(['post_line_content', 'post_line_number'], axis=1, inplace=True)
     #print('deleted: ', deleted.tail(50))
-    
-    
+
+
     #print('xxxxxxxxxxxxxxxxxxxxxxx')
     #print('deleted:')
     #for idx, row in deleted.iterrows():
     #    print(idx, row['original_commit_hash'], row['original_line_no'], row['original_file_path'], row['pre_line_content'])
     #print('xxxxxxxxxxxxxxxxxxxxxxx')
-    
-    
+
+
     #print('parents_equality: ', parents_equality.tail(50))
     #print('current_blame: ', current_blame.tail(50))
-    
-    
+
+
     # All lines for which git blame shows they originate in the current commit were actively added.
     #added = current_blame.loc[current_blame.original_commit_hash == commit.hash, :]
-    
+
     #print('xxxxxxxxxxxxxxxxxxxxxxx')
     #print('current_blame:')
     #print('commit.hash: ', commit.hash)
     #for idx, row in current_blame.iterrows():
     #    print(idx, row['original_commit_hash'], row['original_line_no'], row['original_file_path'], row['pre_line_content'])
     #print('xxxxxxxxxxxxxxxxxxxxxxx')
-    
+
     #print('xxxxxxxxxxxxxxxxxxxxxxx')
     #print('added:')
     #for idx, row in added.iterrows():
     #    print(idx, row['original_commit_hash'], row['original_line_no'], row['original_file_path'], row['pre_line_content'])
     #print('xxxxxxxxxxxxxxxxxxxxxxx')
-    
+
     # Now, only the lines that in the current commit that were not added or in both parents remain.
     #remaining = pd.concat([current_blame, parents_equality, added], sort=False).drop_duplicates(
     #                                                                subset=comp_cols, keep=False)
@@ -840,19 +835,19 @@
     # When lines are added, they can replace lines that were deleted with the same merge. These are
     # identified next.
 
-    
+
     #edits = pd.DataFrame()
     #edits_info = pd.DataFrame()
     #for idx, parent in enumerate(commit.parents):
     #    print('==========================')
     #    print('hash: ', commit.hash)
     #    print('parent: ', parent)
-    #    
+    #
     #    deleted_p = pd.concat([deleted, deleted_merge.loc[deleted_merge.pre_commit == parent,:]
     #                           .drop(['pre_commit'], axis=1)], sort=False)
     #
     #    print('deleted_p: ', deleted_p)
-    #    
+    #
     #    added_lines = {x.post_line_number: x.post_line_content for _, x in added.iterrows()}
     #    deleted_lines = {x.pre_line_number: x.pre_line_content for _, x in deleted_p.iterrows()}
     #
@@ -882,11 +877,7 @@
 
         _, edits = _identify_edits(deleted_lines, added_lines, use_blocks=use_blocks)
 
-<<<<<<< HEAD
         for _, edit in edits.iterrows():
-=======
-        for _, edit in edits.iterrows(): #tqdm(edits.iterrows(), leave=False, desc='edits ' + commit.hash[0:7] + ' ' °str(modification_info['filename']), total=len(edits)):
->>>>>>> e72fc322
             e = {}
             # Extract general information.
             e['commit_hash'] = commit.hash
@@ -1044,7 +1035,6 @@
                         file_contents = git_repo.git.show('{}:{}'.format(commit.hash, edited_file_path))
                         l = lizard.analyze_file.analyze_source_code(edited_file_path, file_contents)
 
-<<<<<<< HEAD
     signal.alarm(args['timeout'])
 
     try:
@@ -1085,8 +1075,6 @@
                                                                          edited_file_path))
                         l = lizard.analyze_file.analyze_source_code(edited_file_path, file_contents)
 
-=======
->>>>>>> e72fc322
                         modification_info['filename'] = edited_file_path.split(os.sep)[-1]
                         modification_info['new_path'] = edited_file_path
                         modification_info['old_path'] = edited_file_path
@@ -1095,7 +1083,6 @@
                         modification_info['modification_type'] = 'merge_self_accept'
 
                         df_edits = df_edits.append(_extract_edits_merge(git_repo, commit,
-<<<<<<< HEAD
                                                                     modification_info,
                                                                     use_blocks=args['use_blocks'],
                                                                     blame_C=args['blame_C']),
@@ -1131,65 +1118,12 @@
                     if modification.new_path:
                         if modification.new_path.startswith(x + os.sep) or \
                            (modification.new_path == x):
-=======
-                                                                       modification_info,
-                                                                       use_blocks=args['use_blocks'],
-                                                                       blame_C=args['blame_C']),
-                                                   ignore_index=True, sort=True)
-                    except GitCommandError:
-                        # A GitCommandError occurs if the file was deleted. In this case it currently
-                        # has no content.
-
-                        # Get filenames from all modifications in merge commit.
-                        paths = {m.old_path: m for m in commit.modifications}
-
-                        # Analyse changes if modification was recorded. Else, the deletions were made
-                        # before the merge.
-                        if edited_file_path in paths.keys():
-                            #df_edits = df_edits.append(_extract_edits(git_repo, commit, paths[edited_file_path],
-                            #                                 use_blocks=args['use_blocks'],
-                            #                                 blame_C=args['blame_C']),
-                            #                           ignore_index=True, sort=True)
-                            modification_info['filename'] = edited_file_path.split(os.sep)[-1]
-                            modification_info['new_path'] = paths[edited_file_path] # File was deleted.
-                            modification_info['old_path'] = edited_file_path
-
-                            if modification_info['new_path']:
-                                file_contents = git_repo.git.show('{}:{}'.format(commit.hash, modification_info['new_path']))
-                                #print('modification_info[new_path]: ', modification_info['new_path'])
-                                #print('file_contents: ', file_contents)
-                                if file_contents:
-                                    l = lizard.analyze_file.analyze_source_code(modification_info['new_path'], file_contents)
-                                    modification_info['cyclomatic_complexity_of_file'] = l.CCN
-                                    modification_info['lines_of_code_in_file'] = l.nloc
-                                else:
-                                    modification_info['cyclomatic_complexity_of_file'] = 0
-                                    modification_info['lines_of_code_in_file'] = 0
-                            else:
-                                modification_info['cyclomatic_complexity_of_file'] = 0
-                                modification_info['lines_of_code_in_file'] = 0
-                            modification_info['modification_type'] = 'merge_delete_or_rename'
-
-                            df_edits = df_edits.append(_extract_edits_merge(git_repo, commit,
-                                                                        modification_info,
-                                                                        use_blocks=args['use_blocks'],
-                                                                        blame_C=args['blame_C']),
-                                                       ignore_index=True, sort=True)
-
-        else:
-            for modification in commit.modifications:
-                exclude_file = False
-                for x in args['exclude_paths']:
-                    if modification.new_path:
-                        if modification.new_path.startswith(x + os.sep) or (modification.new_path == x):
->>>>>>> e72fc322
                             exclude_file = True
                     if not exclude_file and modification.old_path:
                         if modification.old_path.startswith(x + os.sep):
                             exclude_file = True
                 if not exclude_file:
                     df_edits = df_edits.append(_extract_edits(git_repo, commit, modification,
-<<<<<<< HEAD
                                                             use_blocks=args['use_blocks'],
                                                             blame_C=args['blame_C']),
                                             ignore_index=True, sort=True)
@@ -1206,20 +1140,12 @@
         extracted_result = {'commit': pd.DataFrame(), 'edits': pd.DataFrame()}
     else:
         signal.alarm(0)
-=======
-                                                             use_blocks=args['use_blocks'],
-                                                             blame_C=args['blame_C']),
-                                               ignore_index=True, sort=True)
-
-
-        df_commit = pd.DataFrame(c, index=[0])
->>>>>>> e72fc322
 
         extracted_result = {'commit': df_commit, 'edits': df_edits}
     except:
         print('Failed processing commit: ', commit.hash)
         extracted_result = {'commit': pd.DataFrame(), 'edits': pd.DataFrame()}
-        
+
     return extracted_result
 
 
@@ -1453,7 +1379,7 @@
 
     Returns:
         sqlite database will be written at specified location
-    """    
+    """
     if os.path.exists(sqlite_db_file):
         try:
             with sqlite3.connect(sqlite_db_file) as con:
